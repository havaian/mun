--- conflicted
+++ resolved
@@ -3,13 +3,8 @@
         class="min-h-[calc(100vh-12rem)] bg-transparent flex flex-col items-center justify-center py-12 px-4 sm:px-6 lg:px-8">
         <div class="w-full max-w-md">
             <div class="text-center">
-<<<<<<< HEAD
                 <img src="/logo.svg" alt="UN Logo" class="mx-auto h-12 w-auto" />
                 <h2 class="mt-6 text-3xl font-bold tracking-tight text-gray-900">
-=======
-                <img src="/un-logo.png" alt="UN Logo" class="mx-auto h-12 w-auto" />
-                <h2 class="mt-6 text-3xl font-bold tracking-tight glass-text">
->>>>>>> ea75280c
                     Delegate Access
                 </h2>
                 <p class="mt-2 text-sm glass-text-light">
